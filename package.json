{
  "name": "eslint-plugin-jest",
  "version": "25.0.0-next.4",
  "description": "Eslint rules for Jest",
  "keywords": [
    "eslint",
    "eslintplugin",
    "eslint-plugin"
  ],
  "repository": "jest-community/eslint-plugin-jest",
  "license": "MIT",
  "author": {
    "name": "Jonathan Kim",
    "email": "hello@jkimbo.com",
    "url": "jkimbo.com"
  },
  "main": "lib/",
  "files": [
    "docs/",
    "lib/"
  ],
  "scripts": {
    "build": "babel --extensions .js,.ts src --out-dir lib --copy-files && rimraf lib/__tests__ 'lib/**/__tests__'",
    "lint": "eslint . --ignore-pattern '!.eslintrc.js' --ext js,ts",
    "prepack": "rimraf lib && yarn build",
    "prettier:check": "prettier --check 'docs/**/*.md' README.md '.github/**' package.json tsconfig.json src/globals.json .yarnrc.yml",
    "prettier:write": "prettier --write 'docs/**/*.md' README.md '.github/**' package.json tsconfig.json src/globals.json .yarnrc.yml",
    "test": "jest",
    "tools:regenerate-docs": "ts-node -T tools/regenerate-docs",
    "typecheck": "tsc -p .",
    "postinstall": "is-ci || husky install",
    "prepublishOnly": "pinst --disable",
    "postpublish": "pinst --enable"
  },
  "commitlint": {
    "extends": [
      "@commitlint/config-conventional"
    ]
  },
  "lint-staged": {
    "*.{js,ts}": "eslint --fix",
    "*.{md,json,yml}": "prettier --write"
  },
  "prettier": {
    "arrowParens": "avoid",
    "endOfLine": "auto",
    "proseWrap": "always",
    "singleQuote": true,
    "trailingComma": "all"
  },
  "jest": {
    "coverageThreshold": {
      "global": {
        "branches": 100,
        "functions": 100,
        "lines": 100,
        "statements": 100
      }
    },
    "projects": [
      {
        "displayName": "test",
        "testEnvironment": "node",
        "testPathIgnorePatterns": [
          "<rootDir>/lib/.*",
          "<rootDir>/src/rules/__tests__/fixtures/*"
        ]
      },
      {
        "displayName": "lint",
        "runner": "jest-runner-eslint",
        "testMatch": [
          "<rootDir>/**/*.{js,ts}"
        ],
        "testPathIgnorePatterns": [
          "<rootDir>/lib/.*"
        ]
      }
    ]
  },
  "dependencies": {
    "@typescript-eslint/experimental-utils": "^4.0.1"
  },
  "devDependencies": {
    "@babel/cli": "^7.4.4",
    "@babel/core": "^7.4.4",
    "@babel/preset-env": "^7.4.4",
    "@babel/preset-typescript": "^7.3.3",
    "@commitlint/cli": "^13.1.0",
    "@commitlint/config-conventional": "^13.1.0",
    "@schemastore/package": "^0.0.6",
    "@semantic-release/changelog": "^6.0.0",
    "@semantic-release/git": "^10.0.0",
    "@types/dedent": "^0.7.0",
    "@types/jest": "^27.0.0",
    "@types/node": "^14.0.0",
    "@types/prettier": "^2.0.0",
    "@typescript-eslint/eslint-plugin": "^4.0.1",
    "@typescript-eslint/parser": "^4.0.1",
    "babel-jest": "^27.0.0",
    "babel-plugin-replace-ts-export-assignment": "^0.0.2",
    "dedent": "^0.7.0",
    "eslint": "^6.0.0 || ^7.0.0",
    "eslint-config-prettier": "^8.3.0",
    "eslint-plugin-eslint-comments": "^3.1.2",
    "eslint-plugin-eslint-config": "^2.0.0",
    "eslint-plugin-eslint-plugin": "^3.5.3",
    "eslint-plugin-import": "^2.20.2",
    "eslint-plugin-node": "^11.0.0",
    "eslint-plugin-prettier": "^3.4.1",
    "husky": "^7.0.2",
    "is-ci": "^3.0.0",
    "jest": "^27.0.0",
<<<<<<< HEAD
    "jest-runner-eslint": "^0.10.0",
    "lint-staged": "^11.1.2",
=======
    "jest-runner-eslint": "^0.11.0",
    "lint-staged": "^10.2.2",
>>>>>>> a9ae1de6
    "pinst": "^2.0.0",
    "prettier": "^2.0.5",
    "resolve-from": "^5.0.0",
    "rimraf": "^3.0.0",
    "semantic-release": "^18.0.0",
    "semver": "^7.3.5",
    "ts-node": "^10.2.1",
    "typescript": "^4.4.0"
  },
  "peerDependencies": {
    "@typescript-eslint/eslint-plugin": ">= 4",
    "eslint": ">=6"
  },
  "peerDependenciesMeta": {
    "@typescript-eslint/eslint-plugin": {
      "optional": true
    }
  },
  "engines": {
    "node": "^12.13.0 || ^14.15.0 || >=16.0.0"
  },
  "release": {
    "branches": [
      "main",
      {
        "name": "next",
        "prerelease": true
      }
    ],
    "plugins": [
      "@semantic-release/commit-analyzer",
      "@semantic-release/release-notes-generator",
      "@semantic-release/changelog",
      "@semantic-release/npm",
      "@semantic-release/git",
      "@semantic-release/github"
    ]
  }
}<|MERGE_RESOLUTION|>--- conflicted
+++ resolved
@@ -111,13 +111,8 @@
     "husky": "^7.0.2",
     "is-ci": "^3.0.0",
     "jest": "^27.0.0",
-<<<<<<< HEAD
-    "jest-runner-eslint": "^0.10.0",
+    "jest-runner-eslint": "^0.11.0",
     "lint-staged": "^11.1.2",
-=======
-    "jest-runner-eslint": "^0.11.0",
-    "lint-staged": "^10.2.2",
->>>>>>> a9ae1de6
     "pinst": "^2.0.0",
     "prettier": "^2.0.5",
     "resolve-from": "^5.0.0",
