--- conflicted
+++ resolved
@@ -118,12 +118,8 @@
     "resolve-from": "^5.0.0",
     "rimraf": "^3.0.0",
     "semantic-release": "^17.0.7",
-<<<<<<< HEAD
+    "semver": "^7.3.5",
     "ts-node": "^10.2.1",
-=======
-    "semver": "^7.3.5",
-    "ts-node": "^9.0.0",
->>>>>>> 637249b5
     "typescript": "^4.4.0"
   },
   "peerDependencies": {
